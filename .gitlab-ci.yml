--- conflicted
+++ resolved
@@ -26,11 +26,7 @@
   - build-one
   - build-all
 
-<<<<<<< HEAD
-.build-setup: &build-setup
-=======
 .build-setup:
->>>>>>> 28ee3d5f
   before_script:
   - apk update
   - apk upgrade
