# Copyright (c) 2019-2021, NVIDIA CORPORATION.  All rights reserved.
#
# Licensed under the Apache License, Version 2.0 (the "License");
# you may not use this file except in compliance with the License.
# You may obtain a copy of the License at
#
#     http://www.apache.org/licenses/LICENSE-2.0
#
# Unless required by applicable law or agreed to in writing, software
# distributed under the License is distributed on an "AS IS" BASIS,
# WITHOUT WARRANTIES OR CONDITIONS OF ANY KIND, either express or implied.
# See the License for the specific language governing permissions and
# limitations under the License.

include:
  - .common-ci.yml

<<<<<<< HEAD
.build-setup:
  before_script:
  - apk update
  - apk upgrade
  - apk add coreutils build-base sed git bash make
  - docker run --rm --privileged multiarch/qemu-user-static --reset -p yes -c yes

# build-one jobs build packages for a single OS / ARCH combination.
#
# They are run during the first stage of the pipeline as a smoke test to ensure
# that we can successfully build packages on all of our architectures for a
# single OS. They are triggered on any change to an MR. No artifacts are
# produced as part of build-one jobs.
.build-one-setup:
  extends:
    - .build-setup
  stage: build
  rules:
    - if: $CI_MERGE_REQUEST_ID

=======
>>>>>>> 55328126
# build-all jobs build packages for every OS / ARCH combination we support.
#
# They are run under two conditions:
# 1) Automatically whenever a new tag is pushed to the repo (e.g. v1.1.0)
# 2) Manually by a reviewer just before merging a MR.
.build-all-for-arch:
  variables:
    # Setting DIST=docker invokes the docker- release targets
    DIST: docker
  extends:
<<<<<<< HEAD
    - .build-setup
  stage: build-long
=======
    - .package-build
  stage: build-all
>>>>>>> 55328126
  timeout: 2h 30m
  rules:
    - if: $CI_COMMIT_TAG
      when: always

# The full set of build-all jobs organized to
# have builds for each ARCH run in parallel.
build-all-amd64:
  extends:
    - .build-all-for-arch
    - .arch-amd64

build-all-x86_64:
  extends:
    - .build-all-for-arch
    - .arch-x86_64

build-all-ppc64le:
  extends:
    - .build-all-for-arch
    - .arch-ppc64le

build-all-arm64:
  extends:
    - .build-all-for-arch
    - .arch-arm64

build-all-aarch64:
  extends:
    - .build-all-for-arch
    - .arch-aarch64<|MERGE_RESOLUTION|>--- conflicted
+++ resolved
@@ -15,29 +15,6 @@
 include:
   - .common-ci.yml
 
-<<<<<<< HEAD
-.build-setup:
-  before_script:
-  - apk update
-  - apk upgrade
-  - apk add coreutils build-base sed git bash make
-  - docker run --rm --privileged multiarch/qemu-user-static --reset -p yes -c yes
-
-# build-one jobs build packages for a single OS / ARCH combination.
-#
-# They are run during the first stage of the pipeline as a smoke test to ensure
-# that we can successfully build packages on all of our architectures for a
-# single OS. They are triggered on any change to an MR. No artifacts are
-# produced as part of build-one jobs.
-.build-one-setup:
-  extends:
-    - .build-setup
-  stage: build
-  rules:
-    - if: $CI_MERGE_REQUEST_ID
-
-=======
->>>>>>> 55328126
 # build-all jobs build packages for every OS / ARCH combination we support.
 #
 # They are run under two conditions:
@@ -48,13 +25,8 @@
     # Setting DIST=docker invokes the docker- release targets
     DIST: docker
   extends:
-<<<<<<< HEAD
-    - .build-setup
-  stage: build-long
-=======
     - .package-build
   stage: build-all
->>>>>>> 55328126
   timeout: 2h 30m
   rules:
     - if: $CI_COMMIT_TAG
